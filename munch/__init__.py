""" Munch is a subclass of dict with attribute-style access.

    >>> b = Munch()
    >>> b.hello = 'world'
    >>> b.hello
    'world'
    >>> b['hello'] += "!"
    >>> b.hello
    'world!'
    >>> b.foo = Munch(lol=True)
    >>> b.foo.lol
    True
    >>> b.foo is b['foo']
    True

    It is safe to import * from this module:

        __all__ = ('Munch', 'munchify','unmunchify')

    un/munchify provide dictionary conversion; Munches can also be
    converted via Munch.to/fromDict().
"""

__version__ = '2.3.2'
VERSION = tuple(map(int, __version__.split('.')))

__all__ = ('Munch', 'munchify', 'DefaultMunch', 'DefaultFactoryMunch', 'unmunchify')


<<<<<<< HEAD
from collections import defaultdict, namedtuple

=======
>>>>>>> d0fbbce7
from .python3_compat import *   # pylint: disable=wildcard-import


class Munch(dict):
    """ A dictionary that provides attribute-style access.

        >>> b = Munch()
        >>> b.hello = 'world'
        >>> b.hello
        'world'
        >>> b['hello'] += "!"
        >>> b.hello
        'world!'
        >>> b.foo = Munch(lol=True)
        >>> b.foo.lol
        True
        >>> b.foo is b['foo']
        True

        A Munch is a subclass of dict; it supports all the methods a dict does...

        >>> sorted(b.keys())
        ['foo', 'hello']

        Including update()...

        >>> b.update({ 'ponies': 'are pretty!' }, hello=42)
        >>> print (repr(b))
        Munch({'ponies': 'are pretty!', 'foo': Munch({'lol': True}), 'hello': 42})

        As well as iteration...

        >>> sorted([ (k,b[k]) for k in b ])
        [('foo', Munch({'lol': True})), ('hello', 42), ('ponies', 'are pretty!')]

        And "splats".

        >>> "The {knights} who say {ni}!".format(**Munch(knights='lolcats', ni='can haz'))
        'The lolcats who say can haz!'

        See unmunchify/Munch.toDict, munchify/Munch.fromDict for notes about conversion.
    """
    def __init__(self, *args, **kwargs):  # pylint: disable=super-init-not-called
        self.update(*args, **kwargs)

    # only called if k not found in normal places
    def __getattr__(self, k):
        """ Gets key if it exists, otherwise throws AttributeError.

            nb. __getattr__ is only called if key is not found in normal places.

            >>> b = Munch(bar='baz', lol={})
            >>> b.foo
            Traceback (most recent call last):
                ...
            AttributeError: foo

            >>> b.bar
            'baz'
            >>> getattr(b, 'bar')
            'baz'
            >>> b['bar']
            'baz'

            >>> b.lol is b['lol']
            True
            >>> b.lol is getattr(b, 'lol')
            True
        """
        try:
            # Throws exception if not in prototype chain
            return object.__getattribute__(self, k)
        except AttributeError:
            try:
                return self[k]
            except KeyError:
                raise AttributeError(k)

    def __setattr__(self, k, v):
        """ Sets attribute k if it exists, otherwise sets key k. A KeyError
            raised by set-item (only likely if you subclass Munch) will
            propagate as an AttributeError instead.

            >>> b = Munch(foo='bar', this_is='useful when subclassing')
            >>> hasattr(b.values, '__call__')
            True
            >>> b.values = 'uh oh'
            >>> b.values
            'uh oh'
            >>> b['values']
            Traceback (most recent call last):
                ...
            KeyError: 'values'
        """
        try:
            # Throws exception if not in prototype chain
            object.__getattribute__(self, k)
        except AttributeError:
            try:
                self[k] = v
            except:
                raise AttributeError(k)
        else:
            object.__setattr__(self, k, v)

    def __delattr__(self, k):
        """ Deletes attribute k if it exists, otherwise deletes key k. A KeyError
            raised by deleting the key--such as when the key is missing--will
            propagate as an AttributeError instead.

            >>> b = Munch(lol=42)
            >>> del b.lol
            >>> b.lol
            Traceback (most recent call last):
                ...
            AttributeError: lol
        """
        try:
            # Throws exception if not in prototype chain
            object.__getattribute__(self, k)
        except AttributeError:
            try:
                del self[k]
            except KeyError:
                raise AttributeError(k)
        else:
            object.__delattr__(self, k)

    def toDict(self):
        """ Recursively converts a munch back into a dictionary.

            >>> b = Munch(foo=Munch(lol=True), hello=42, ponies='are pretty!')
            >>> sorted(b.toDict().items())
            [('foo', {'lol': True}), ('hello', 42), ('ponies', 'are pretty!')]

            See unmunchify for more info.
        """
        return unmunchify(self)

    @property
    def __dict__(self):
        return self.toDict()

    def __repr__(self):
        """ Invertible* string-form of a Munch.

            >>> b = Munch(foo=Munch(lol=True), hello=42, ponies='are pretty!')
            >>> print (repr(b))
            Munch({'ponies': 'are pretty!', 'foo': Munch({'lol': True}), 'hello': 42})
            >>> eval(repr(b))
            Munch({'ponies': 'are pretty!', 'foo': Munch({'lol': True}), 'hello': 42})

            >>> with_spaces = Munch({1: 2, 'a b': 9, 'c': Munch({'simple': 5})})
            >>> print (repr(with_spaces))
            Munch({'a b': 9, 1: 2, 'c': Munch({'simple': 5})})
            >>> eval(repr(with_spaces))
            Munch({'a b': 9, 1: 2, 'c': Munch({'simple': 5})})

            (*) Invertible so long as collection contents are each repr-invertible.
        """
        return '{0}({1})'.format(self.__class__.__name__, dict.__repr__(self))

    def __dir__(self):
        return list(iterkeys(self))

    def __getstate__(self):
        """ Implement a serializable interface used for pickling.

        See https://docs.python.org/3.6/library/pickle.html.
        """
        return {k: v for k, v in self.items()}

    def __setstate__(self, state):
        """ Implement a serializable interface used for pickling.

        See https://docs.python.org/3.6/library/pickle.html.
        """
        self.clear()
        self.update(state)

    __members__ = __dir__  # for python2.x compatibility

    @classmethod
    def fromDict(cls, d):
        """ Recursively transforms a dictionary into a Munch via copy.

            >>> b = Munch.fromDict({'urmom': {'sez': {'what': 'what'}}})
            >>> b.urmom.sez.what
            'what'

            See munchify for more info.
        """
        return munchify(d, cls)

    def copy(self):
        return type(self).fromDict(self)

    def update(self, *args, **kwargs):
        """
        Override built-in method to call custom __setitem__ method that may
        be defined in subclasses.
        """
        for k, v in iteritems(dict(*args, **kwargs)):
            self[k] = v

    def get(self, k, d=None):
        """
        D.get(k[,d]) -> D[k] if k in D, else d.  d defaults to None.
        """
        try:
            return self[k]
        except KeyError:
            return d

    def setdefault(self, k, d=None):
        """
        D.setdefault(k[,d]) -> D.get(k,d), also set D[k]=d if k not in D
        """
        if k not in self:
            self[k] = d
        return self[k]


class AutoMunch(Munch):
    def __setattr__(self, k, v):
        """ Works the same as Munch.__setattr__ but if you supply
            a dictionary as value it will convert it to another Munch.
        """
        if isinstance(v, Mapping) and not isinstance(v, (AutoMunch, Munch)):
            v = munchify(v, AutoMunch)
        super(AutoMunch, self).__setattr__(k, v)


class DefaultMunch(Munch):
    """
    A Munch that returns a user-specified value for missing keys.
    """

    def __init__(self, *args, **kwargs):
        """ Construct a new DefaultMunch. Like collections.defaultdict, the
            first argument is the default value; subsequent arguments are the
            same as those for dict.
        """
        # Mimic collections.defaultdict constructor
        if args:
            default = args[0]
            args = args[1:]
        else:
            default = None
        super(DefaultMunch, self).__init__(*args, **kwargs)
        self.__default__ = default

    def __getattr__(self, k):
        """ Gets key if it exists, otherwise returns the default value."""
        try:
            return super(DefaultMunch, self).__getattr__(k)
        except AttributeError:
            return self.__default__

    def __setattr__(self, k, v):
        if k == '__default__':
            object.__setattr__(self, k, v)
        else:
            return super(DefaultMunch, self).__setattr__(k, v)

    def __getitem__(self, k):
        """ Gets key if it exists, otherwise returns the default value."""
        try:
            return super(DefaultMunch, self).__getitem__(k)
        except KeyError:
            return self.__default__

    def __getstate__(self):
        """ Implement a serializable interface used for pickling.

        See https://docs.python.org/3.6/library/pickle.html.
        """
        return (self.__default__, {k: v for k, v in self.items()})

    def __setstate__(self, state):
        """ Implement a serializable interface used for pickling.

        See https://docs.python.org/3.6/library/pickle.html.
        """
        self.clear()
        default, state_dict = state
        self.update(state_dict)
        self.__default__ = default

    @classmethod
    def fromDict(cls, d, default=None):
        # pylint: disable=arguments-differ
        return munchify(d, factory=lambda d_: cls(default, d_))

    def copy(self):
        return type(self).fromDict(self, default=self.__default__)

    def __repr__(self):
        return '{0}({1!r}, {2})'.format(
            type(self).__name__, self.__undefined__, dict.__repr__(self))


class DefaultFactoryMunch(Munch):
    """ A Munch that calls a user-specified function to generate values for
        missing keys like collections.defaultdict.

        >>> b = DefaultFactoryMunch(list, {'hello': 'world!'})
        >>> b.hello
        'world!'
        >>> b.foo
        []
        >>> b.bar.append('hello')
        >>> b.bar
        ['hello']
    """

    def __init__(self, default_factory, *args, **kwargs):
        super(DefaultFactoryMunch, self).__init__(*args, **kwargs)
        self.default_factory = default_factory

    @classmethod
    def fromDict(cls, d, default_factory):
        # pylint: disable=arguments-differ
        return munchify(d, factory=lambda d_: cls(default_factory, d_))

    def copy(self):
        return type(self).fromDict(self, default_factory=self.default_factory)

    def __repr__(self):
        factory = self.default_factory.__name__
        return '{0}({1}, {2})'.format(
            type(self).__name__, factory, dict.__repr__(self))

    def __setattr__(self, k, v):
        if k == 'default_factory':
            object.__setattr__(self, k, v)
        else:
            super(DefaultFactoryMunch, self).__setattr__(k, v)

    def __missing__(self, k):
        self[k] = self.default_factory()
        return self[k]


# While we could convert abstract types like Mapping or Iterable, I think
# munchify is more likely to "do what you mean" if it is conservative about
# casting (ex: isinstance(str,Iterable) == True ).
#
# Should you disagree, it is not difficult to duplicate this function with
# more aggressive coercion to suit your own purposes.

def munchify(x, factory=Munch):
    """ Recursively transforms a dictionary into a Munch via copy.

        >>> b = munchify({'urmom': {'sez': {'what': 'what'}}})
        >>> b.urmom.sez.what
        'what'

        munchify can handle intermediary dicts, lists and tuples (as well as
        their subclasses), but ymmv on custom datatypes.

        >>> b = munchify({ 'lol': ('cats', {'hah':'i win again'}),
        ...         'hello': [{'french':'salut', 'german':'hallo'}] })
        >>> b.hello[0].french
        'salut'
        >>> b.lol[1].hah
        'i win again'

        nb. As dicts are not hashable, they cannot be nested in sets/frozensets.
    """
<<<<<<< HEAD
    if isinstance(x, dict):
        return factory((k, munchify(v, factory)) for k, v in iteritems(x))
    elif isinstance(x, (list, tuple)):
        # namedtuples need special handling as they have a constructor that takes individual arguments and thus their
        # '_make' method should be used instead (which takes a single iterable just like a normal tuple). There is no
        # way to reliably identify a namedtuple, so this is just heuristic.
        type_factory = getattr(x, '_make', type(x))
        return type_factory(munchify(v, factory) for v in x)
    else:
        return x
=======
    # Munchify x, using `seen` to track object cycles
    seen = dict()

    def munchify_cycles(obj):
        # If we've already begun munchifying obj, just return the already-created munchified obj
        try:
            return seen[id(obj)]
        except KeyError:
            pass

        # Otherwise, first partly munchify obj (but without descending into any lists or dicts) and save that
        seen[id(obj)] = partial = pre_munchify(obj)
        # Then finish munchifying lists and dicts inside obj (reusing munchified obj if cycles are encountered)
        return post_munchify(partial, obj)

    def pre_munchify(obj):
        # Here we return a skeleton of munchified obj, which is enough to save for later (in case
        # we need to break cycles) but it needs to filled out in post_munchify 
        if isinstance(obj, Mapping):
            return factory({})
        elif isinstance(obj, list):
            return type(obj)()
        elif isinstance(obj, tuple):
            return type(obj)(munchify_cycles(item) for item in obj)
        else:
            return obj

    def post_munchify(partial, obj):
        # Here we finish munchifying the parts of obj that were deferred by pre_munchify because they
        # might be involved in a cycle
        if isinstance(obj, Mapping):
            partial.update((k, munchify_cycles(obj[k])) for k in iterkeys(obj))
        elif isinstance(obj, list):
            partial.extend(munchify_cycles(item) for item in obj)
        elif isinstance(obj, tuple):
            for (item_partial, item) in zip(partial, obj):
                post_munchify(item_partial, item)
                
        return partial

    return munchify_cycles(x)
>>>>>>> d0fbbce7


def unmunchify(x):
    """ Recursively converts a Munch into a dictionary.

        >>> b = Munch(foo=Munch(lol=True), hello=42, ponies='are pretty!')
        >>> sorted(unmunchify(b).items())
        [('foo', {'lol': True}), ('hello', 42), ('ponies', 'are pretty!')]

        unmunchify will handle intermediary dicts, lists and tuples (as well as
        their subclasses), but ymmv on custom datatypes.

        >>> b = Munch(foo=['bar', Munch(lol=True)], hello=42,
        ...         ponies=('are pretty!', Munch(lies='are trouble!')))
        >>> sorted(unmunchify(b).items()) #doctest: +NORMALIZE_WHITESPACE
        [('foo', ['bar', {'lol': True}]), ('hello', 42), ('ponies', ('are pretty!', {'lies': 'are trouble!'}))]

        nb. As dicts are not hashable, they cannot be nested in sets/frozensets.
    """
<<<<<<< HEAD
    if isinstance(x, dict):
        return dict((k, unmunchify(v)) for k, v in iteritems(x))
    elif isinstance(x, (list, tuple)):
        type_factory = getattr(x, '_make', type(x))
        return type_factory(unmunchify(v) for v in x)
    else:
        return x
=======

    # Munchify x, using `seen` to track object cycles
    seen = dict()

    def unmunchify_cycles(obj):
        # If we've already begun unmunchifying obj, just return the already-created unmunchified obj
        try:
            return seen[id(obj)]
        except KeyError:
            pass

        # Otherwise, first partly unmunchify obj (but without descending into any lists or dicts) and save that
        seen[id(obj)] = partial = pre_unmunchify(obj)
        # Then finish unmunchifying lists and dicts inside obj (reusing unmunchified obj if cycles are encountered)
        return post_unmunchify(partial, obj)

    def pre_unmunchify(obj):
        # Here we return a skeleton of unmunchified obj, which is enough to save for later (in case
        # we need to break cycles) but it needs to filled out in post_unmunchify
        if isinstance(obj, Mapping):
            return dict()
        elif isinstance(obj, list):
            return type(obj)()
        elif isinstance(obj, tuple):
            return type(obj)(unmunchify_cycles(item) for item in obj)
        else:
            return obj

    def post_unmunchify(partial, obj):
        # Here we finish unmunchifying the parts of obj that were deferred by pre_unmunchify because they
        # might be involved in a cycle
        if isinstance(obj, Mapping):
            partial.update((k, unmunchify_cycles(obj[k])) for k in iterkeys(obj))
        elif isinstance(obj, list):
            partial.extend(unmunchify_cycles(v) for v in obj)
        elif isinstance(obj, tuple):
            for (value_partial, value) in zip(partial, obj):
                post_unmunchify(value_partial, value)
                
        return partial

    return unmunchify_cycles(x)
>>>>>>> d0fbbce7


# Serialization

try:
    try:
        import json
    except ImportError:
        import simplejson as json

    def toJSON(self, **options):
        """ Serializes this Munch to JSON. Accepts the same keyword options as `json.dumps()`.

            >>> b = Munch(foo=Munch(lol=True), hello=42, ponies='are pretty!')
            >>> json.dumps(b) == b.toJSON()
            True
        """
        return json.dumps(self, **options)

    Munch.toJSON = toJSON

except ImportError:
    pass


try:
    # Attempt to register ourself with PyYAML as a representer
    import yaml
    from yaml.representer import Representer, SafeRepresenter

    def from_yaml(loader, node):
        """ PyYAML support for Munches using the tag `!munch` and `!munch.Munch`.

            >>> import yaml
            >>> yaml.load('''
            ... Flow style: !munch.Munch { Clark: Evans, Brian: Ingerson, Oren: Ben-Kiki }
            ... Block style: !munch
            ...   Clark : Evans
            ...   Brian : Ingerson
            ...   Oren  : Ben-Kiki
            ... ''') #doctest: +NORMALIZE_WHITESPACE
            {'Flow style': Munch(Brian='Ingerson', Clark='Evans', Oren='Ben-Kiki'),
             'Block style': Munch(Brian='Ingerson', Clark='Evans', Oren='Ben-Kiki')}

            This module registers itself automatically to cover both Munch and any
            subclasses. Should you want to customize the representation of a subclass,
            simply register it with PyYAML yourself.
        """
        data = Munch()
        yield data
        value = loader.construct_mapping(node)
        data.update(value)

    def to_yaml_safe(dumper, data):
        """ Converts Munch to a normal mapping node, making it appear as a
            dict in the YAML output.

            >>> b = Munch(foo=['bar', Munch(lol=True)], hello=42)
            >>> import yaml
            >>> yaml.safe_dump(b, default_flow_style=True)
            '{foo: [bar, {lol: true}], hello: 42}\\n'
        """
        return dumper.represent_dict(data)

    def to_yaml(dumper, data):
        """ Converts Munch to a representation node.

            >>> b = Munch(foo=['bar', Munch(lol=True)], hello=42)
            >>> import yaml
            >>> yaml.dump(b, default_flow_style=True)
            '!munch.Munch {foo: [bar, !munch.Munch {lol: true}], hello: 42}\\n'
        """
        return dumper.represent_mapping(u('!munch.Munch'), data)

    for loader_name in ("BaseLoader", "FullLoader", "SafeLoader", "Loader", "UnsafeLoader", "DangerLoader"):
        LoaderCls = getattr(yaml, loader_name, None)
        if LoaderCls is None:
            # This code supports both PyYAML 4.x and 5.x versions
            continue
        yaml.add_constructor(u('!munch'), from_yaml, Loader=LoaderCls)
        yaml.add_constructor(u('!munch.Munch'), from_yaml, Loader=LoaderCls)

    SafeRepresenter.add_representer(Munch, to_yaml_safe)
    SafeRepresenter.add_multi_representer(Munch, to_yaml_safe)

    Representer.add_representer(Munch, to_yaml)
    Representer.add_multi_representer(Munch, to_yaml)

    # Instance methods for YAML conversion
    def toYAML(self, **options):
        """ Serializes this Munch to YAML, using `yaml.safe_dump()` if
            no `Dumper` is provided. See the PyYAML documentation for more info.

            >>> b = Munch(foo=['bar', Munch(lol=True)], hello=42)
            >>> import yaml
            >>> yaml.safe_dump(b, default_flow_style=True)
            '{foo: [bar, {lol: true}], hello: 42}\\n'
            >>> b.toYAML(default_flow_style=True)
            '{foo: [bar, {lol: true}], hello: 42}\\n'
            >>> yaml.dump(b, default_flow_style=True)
            '!munch.Munch {foo: [bar, !munch.Munch {lol: true}], hello: 42}\\n'
            >>> b.toYAML(Dumper=yaml.Dumper, default_flow_style=True)
            '!munch.Munch {foo: [bar, !munch.Munch {lol: true}], hello: 42}\\n'

        """
        opts = dict(indent=4, default_flow_style=False)
        opts.update(options)
        if 'Dumper' not in opts:
            return yaml.safe_dump(self, **opts)
        else:
            return yaml.dump(self, **opts)

    def fromYAML(*args, **kwargs):
        return munchify(yaml.load(*args, **kwargs))

    Munch.toYAML = toYAML
    Munch.fromYAML = staticmethod(fromYAML)

except ImportError:
    pass<|MERGE_RESOLUTION|>--- conflicted
+++ resolved
@@ -27,11 +27,7 @@
 __all__ = ('Munch', 'munchify', 'DefaultMunch', 'DefaultFactoryMunch', 'unmunchify')
 
 
-<<<<<<< HEAD
 from collections import defaultdict, namedtuple
-
-=======
->>>>>>> d0fbbce7
 from .python3_compat import *   # pylint: disable=wildcard-import
 
 
@@ -402,18 +398,6 @@
 
         nb. As dicts are not hashable, they cannot be nested in sets/frozensets.
     """
-<<<<<<< HEAD
-    if isinstance(x, dict):
-        return factory((k, munchify(v, factory)) for k, v in iteritems(x))
-    elif isinstance(x, (list, tuple)):
-        # namedtuples need special handling as they have a constructor that takes individual arguments and thus their
-        # '_make' method should be used instead (which takes a single iterable just like a normal tuple). There is no
-        # way to reliably identify a namedtuple, so this is just heuristic.
-        type_factory = getattr(x, '_make', type(x))
-        return type_factory(munchify(v, factory) for v in x)
-    else:
-        return x
-=======
     # Munchify x, using `seen` to track object cycles
     seen = dict()
 
@@ -431,13 +415,14 @@
 
     def pre_munchify(obj):
         # Here we return a skeleton of munchified obj, which is enough to save for later (in case
-        # we need to break cycles) but it needs to filled out in post_munchify 
+        # we need to break cycles) but it needs to filled out in post_munchify
         if isinstance(obj, Mapping):
             return factory({})
         elif isinstance(obj, list):
             return type(obj)()
         elif isinstance(obj, tuple):
-            return type(obj)(munchify_cycles(item) for item in obj)
+            type_factory = getattr(obj, "_make", type(obj))
+            return type_factory(munchify_cycles(item) for item in obj)
         else:
             return obj
 
@@ -451,11 +436,10 @@
         elif isinstance(obj, tuple):
             for (item_partial, item) in zip(partial, obj):
                 post_munchify(item_partial, item)
-                
+
         return partial
 
     return munchify_cycles(x)
->>>>>>> d0fbbce7
 
 
 def unmunchify(x):
@@ -475,15 +459,6 @@
 
         nb. As dicts are not hashable, they cannot be nested in sets/frozensets.
     """
-<<<<<<< HEAD
-    if isinstance(x, dict):
-        return dict((k, unmunchify(v)) for k, v in iteritems(x))
-    elif isinstance(x, (list, tuple)):
-        type_factory = getattr(x, '_make', type(x))
-        return type_factory(unmunchify(v) for v in x)
-    else:
-        return x
-=======
 
     # Munchify x, using `seen` to track object cycles
     seen = dict()
@@ -508,7 +483,8 @@
         elif isinstance(obj, list):
             return type(obj)()
         elif isinstance(obj, tuple):
-            return type(obj)(unmunchify_cycles(item) for item in obj)
+            type_factory = getattr(obj, "_make", type(obj))
+            return type_factory(unmunchify_cycles(item) for item in obj)
         else:
             return obj
 
@@ -522,11 +498,10 @@
         elif isinstance(obj, tuple):
             for (value_partial, value) in zip(partial, obj):
                 post_unmunchify(value_partial, value)
-                
+
         return partial
 
     return unmunchify_cycles(x)
->>>>>>> d0fbbce7
 
 
 # Serialization
