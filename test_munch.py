import json
import pickle
import pytest
from munch import DefaultFactoryMunch, AutoMunch, DefaultMunch, Munch, munchify, unmunchify


def test_base():
    b = Munch()
    b.hello = 'world'
    assert b.hello == 'world'
    b['hello'] += "!"
    assert b.hello == 'world!'
    b.foo = Munch(lol=True)
    assert b.foo.lol is True
    assert b.foo is b['foo']

    assert sorted(b.keys()) == ['foo', 'hello']

    b.update({'ponies': 'are pretty!'}, hello=42)
    assert b == Munch({'ponies': 'are pretty!', 'foo': Munch({'lol': True}), 'hello': 42})

    assert sorted([(k, b[k]) for k in b]) == [('foo', Munch({'lol': True})), ('hello', 42), ('ponies', 'are pretty!')]

    assert "The {knights} who say {ni}!".format(**Munch(knights='lolcats', ni='can haz')) == 'The lolcats who say can haz!'


def test_contains():
    b = Munch(ponies='are pretty!')
    assert 'ponies' in b
    assert ('foo' in b) is False

    b['foo'] = 42
    assert 'foo' in b

    b.hello = 'hai'
    assert 'hello' in b

    b[None] = 123
    assert None in b

    b[False] = 456
    assert False in b


def test_getattr():
    b = Munch(bar='baz', lol={})

    with pytest.raises(AttributeError):
        b.foo

    assert b.bar == 'baz'
    assert getattr(b, 'bar') == 'baz'
    assert b['bar'] == 'baz'
    assert b.lol is b['lol']
    assert b.lol is getattr(b, 'lol')


def test_setattr():
    b = Munch(foo='bar', this_is='useful when subclassing')
    assert hasattr(b.values, '__call__')

    b.values = 'uh oh'
    assert b.values == 'uh oh'

    with pytest.raises(KeyError):
        b['values']


<<<<<<< HEAD
def test_pickle():
    b = DefaultMunch.fromDict({"a": "b"})
    assert pickle.loads(pickle.dumps(b)) == b
=======
def test_automunch():
    b = AutoMunch()
    b.urmom = {'sez': {'what': 'what'}}
    assert b.urmom.sez.what == 'what'
>>>>>>> 4e37aea8


def test_delattr():
    b = Munch(lol=42)
    del b.lol

    with pytest.raises(KeyError):
        b['lol']

    with pytest.raises(AttributeError):
        b.lol


def test_toDict():
    b = Munch(foo=Munch(lol=True), hello=42, ponies='are pretty!')
    assert sorted(b.toDict().items()) == [('foo', {'lol': True}), ('hello', 42), ('ponies', 'are pretty!')]

def test_dict_property():
    b = Munch(foo=Munch(lol=True), hello=42, ponies='are pretty!')
    assert sorted(b.__dict__.items()) == [('foo', {'lol': True}), ('hello', 42), ('ponies', 'are pretty!')]

def test_repr():
    b = Munch(foo=Munch(lol=True), hello=42, ponies='are pretty!')
    assert repr(b).startswith("Munch({'")
    assert "'ponies': 'are pretty!'" in repr(b)
    assert "'hello': 42" in repr(b)
    assert "'foo': Munch({'lol': True})" in repr(b)
    assert "'hello': 42" in repr(b)

    with_spaces = Munch({1: 2, 'a b': 9, 'c': Munch({'simple': 5})})
    assert repr(with_spaces).startswith("Munch({")
    assert "'a b': 9" in repr(with_spaces)
    assert "1: 2" in repr(with_spaces)
    assert "'c': Munch({'simple': 5})" in repr(with_spaces)

    assert eval(repr(with_spaces)) == Munch({'a b': 9, 1: 2, 'c': Munch({'simple': 5})})


def test_dir():
    m = Munch(a=1, b=2)
    assert dir(m) == ['a', 'b']


def test_fromDict():
    b = Munch.fromDict({'urmom': {'sez': {'what': 'what'}}})
    assert b.urmom.sez.what == 'what'


def test_copy():
    m = Munch(urmom=Munch(sez=Munch(what='what')))
    c = m.copy()
    assert c is not m
    assert c.urmom is not m.urmom
    assert c.urmom.sez is not m.urmom.sez
    assert c.urmom.sez.what == 'what'
    assert c == m


def test_munchify():
    b = munchify({'urmom': {'sez': {'what': 'what'}}})
    assert b.urmom.sez.what == 'what'

    b = munchify({'lol': ('cats', {'hah': 'i win again'}), 'hello': [{'french': 'salut', 'german': 'hallo'}]})
    assert b.hello[0].french == 'salut'
    assert b.lol[1].hah == 'i win again'


def test_unmunchify():
    b = Munch(foo=Munch(lol=True), hello=42, ponies='are pretty!')
    assert sorted(unmunchify(b).items()) == [('foo', {'lol': True}), ('hello', 42), ('ponies', 'are pretty!')]

    b = Munch(foo=['bar', Munch(lol=True)], hello=42, ponies=('are pretty!', Munch(lies='are trouble!')))
    assert sorted(unmunchify(b).items()) == [('foo', ['bar', {'lol': True}]), ('hello', 42), ('ponies', ('are pretty!', {'lies': 'are trouble!'}))]


def test_toJSON():
    b = Munch(foo=Munch(lol=True), hello=42, ponies='are pretty!')
    assert json.dumps(b) == b.toJSON()


@pytest.mark.parametrize("attrname", dir(Munch))
def test_reserved_attributes(attrname):
    # Make sure that the default attributes on the Munch instance are
    # accessible.

    taken_munch = Munch(**{attrname: 'abc123'})

    # Make sure that the attribute is determined as in the filled collection...
    assert attrname in taken_munch

    # ...and that it is available using key access...
    assert taken_munch[attrname] == 'abc123'

    # ...but that it is not available using attribute access.
    attr = getattr(taken_munch, attrname)
    assert attr != 'abc123'

    empty_munch = Munch()

    # Make sure that the attribute is not seen contained in the empty
    # collection...
    assert attrname not in empty_munch

    # ...and that the attr is of the correct original type.
    attr = getattr(empty_munch, attrname)
    if attrname == '__doc__':
        assert isinstance(attr, str)
    elif attrname in ('__hash__', '__weakref__'):
        assert attr is None
    elif attrname == '__module__':
        assert attr == 'munch'
    elif attrname == '__dict__':
        assert attr == {}
    else:
        assert callable(attr)


def test_getattr_default():
    b = DefaultMunch(bar='baz', lol={})
    assert b.foo is None
    assert b['foo'] is None

    assert b.bar == 'baz'
    assert getattr(b, 'bar') == 'baz'
    assert b['bar'] == 'baz'
    assert b.lol is b['lol']
    assert b.lol is getattr(b, 'lol')

    undefined = object()
    b = DefaultMunch(undefined, bar='baz', lol={})
    assert b.foo is undefined
    assert b['foo'] is undefined


def test_setattr_default():
    b = DefaultMunch(foo='bar', this_is='useful when subclassing')
    assert hasattr(b.values, '__call__')

    b.values = 'uh oh'
    assert b.values == 'uh oh'
    assert b['values'] is None

    assert b.__default__ is None
    assert '__default__' not in b


def test_delattr_default():
    b = DefaultMunch(lol=42)
    del b.lol

    assert b.lol is None
    assert b['lol'] is None


def test_pickle_default():
    b = DefaultMunch.fromDict({"a": "b"})
    assert pickle.loads(pickle.dumps(b)) == b


def test_fromDict_default():
    undefined = object()
    b = DefaultMunch.fromDict({'urmom': {'sez': {'what': 'what'}}}, undefined)
    assert b.urmom.sez.what == 'what'
    assert b.urmom.sez.foo is undefined


def test_copy_default():
    undefined = object()
    m = DefaultMunch.fromDict({'urmom': {'sez': {'what': 'what'}}}, undefined)
    c = m.copy()
    assert c is not m
    assert c.urmom is not m.urmom
    assert c.urmom.sez is not m.urmom.sez
    assert c.urmom.sez.what == 'what'
    assert c == m
    assert c.urmom.sez.foo is undefined
    assert c.urmom.sez.__undefined__ is undefined


def test_munchify_default():
    undefined = object()
    b = munchify(
        {'urmom': {'sez': {'what': 'what'}}},
        lambda d: DefaultMunch(undefined, d))
    assert b.urmom.sez.what == 'what'
    assert b.urdad is undefined
    assert b.urmom.sez.ni is undefined


def test_repr_default():
    b = DefaultMunch(foo=DefaultMunch(lol=True), ponies='are pretty!')
    assert repr(b).startswith("DefaultMunch(None, {'")
    assert "'ponies': 'are pretty!'" in repr(b)


def test_getattr_default_factory():
    b = DefaultFactoryMunch(lambda: None, bar='baz', lol={})
    assert b.foo is None
    assert b['foo'] is None

    assert b.bar == 'baz'
    assert getattr(b, 'bar') == 'baz'
    assert b['bar'] == 'baz'
    assert b.lol is b['lol']
    assert b.lol is getattr(b, 'lol')

    undefined = object()
    default = lambda: undefined
    b = DefaultFactoryMunch(default, bar='baz', lol={})
    assert b.foo is undefined
    assert b['foo'] is undefined

    default = lambda: object()
    b = DefaultFactoryMunch(default, bar='baz', lol={})
    assert b.foo is not b.baz
    assert b.foo is b['foo']
    assert b.foobar is b.foobar

    b = DefaultFactoryMunch(list)
    assert b.foo == []
    b.foo.append('bar')
    assert b.foo == ['bar']
    assert b.default_factory is list


def test_setattr_default_factory():
    b = DefaultFactoryMunch(lambda: None, foo='bar', this_is='useful when subclassing')
    assert hasattr(b.values, '__call__')

    b.values = 'uh oh'
    assert b.values == 'uh oh'
    assert b['values'] is None

    assert b.default_factory() is None
    assert 'default_factory' not in b


def test_delattr_default_factory():
    b = DefaultFactoryMunch(lambda: None, lol=42)
    del b.lol

    assert b.lol is None
    assert b['lol'] is None


def test_fromDict_default_factory():
    obj = object()
    undefined = lambda: obj
    b = DefaultFactoryMunch.fromDict({'urmom': {'sez': {'what': 'what'}}}, undefined)
    assert b.urmom.sez.what == 'what'
    assert b.urmom.sez.foo is undefined()


def test_copy_default_factory():
    undefined = lambda: object()
    m = DefaultFactoryMunch.fromDict({'urmom': {'sez': {'what': 'what'}}}, undefined)
    c = m.copy()
    assert c is not m
    assert c.urmom is not m.urmom
    assert c.urmom.sez is not m.urmom.sez
    assert c.urmom.sez.what == 'what'
    assert c == m


def test_munchify_default_factory():
    undefined = lambda: object()
    b = munchify(
        {'urmom': {'sez': {'what': 'what'}}},
        lambda d: DefaultFactoryMunch(undefined, d))
    assert b.urmom.sez.what == 'what'
    assert b.urdad is not undefined()
    assert b.urmom.sez.ni is not b.urdad


def test_repr_default_factory():
    b = DefaultFactoryMunch(list, foo=DefaultFactoryMunch(list, lol=True), ponies='are pretty!')
    assert repr(b).startswith("DefaultFactoryMunch(list, {'")
    assert "'ponies': 'are pretty!'" in repr(b)

    assert eval(repr(b)) == b<|MERGE_RESOLUTION|>--- conflicted
+++ resolved
@@ -66,16 +66,14 @@
         b['values']
 
 
-<<<<<<< HEAD
 def test_pickle():
     b = DefaultMunch.fromDict({"a": "b"})
     assert pickle.loads(pickle.dumps(b)) == b
-=======
+
 def test_automunch():
     b = AutoMunch()
     b.urmom = {'sez': {'what': 'what'}}
     assert b.urmom.sez.what == 'what'
->>>>>>> 4e37aea8
 
 
 def test_delattr():
