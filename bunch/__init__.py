#!/usr/bin/env python
# -*- coding: utf-8 -*-
""" Bunch is a subclass of dict with attribute-style access.
    
    >>> b = Bunch()
    >>> b.hello = 'world'
    >>> b.hello
    'world'
    >>> b['hello'] += "!"
    >>> b.hello
    'world!'
    >>> b.foo = Bunch(lol=True)
    >>> b.foo.lol
    True
    >>> b.foo is b['foo']
    True
    
    It is safe to import * from this module:
    
        __all__ = ('Bunch', 'bunchify','unbunchify')
    
    un/bunchify provide dictionary conversion; Bunches can also be
    converted via Bunch.to/fromDict().
"""
__version__ = '1.0.2'
VERSION = tuple(map(int, __version__.split('.')))

__all__ = ('Bunch', 'bunchify', 'unbunchify',)
<<<<<<< HEAD

from collections import Mapping, Iterator
try:
    from thread import get_ident as _get_ident
except ImportError:
    from dummy_thread import get_ident as _get_ident

=======

from collections import Mapping, Iterator
try:
    from thread import get_ident as _get_ident
except ImportError:
    from dummy_thread import get_ident as _get_ident

>>>>>>> 48acc2d9
from bunch.python3_compat import u, iteritems, iterkeys

class Bunch(dict):
    """ A dictionary that provides attribute-style access.
        
        >>> b = Bunch()
        >>> b.hello = 'world'
        >>> b.hello
        'world'
        >>> b['hello'] += "!"
        >>> b.hello
        'world!'
        >>> b.foo = Bunch(lol=True)
        >>> b.foo.lol
        True
        >>> b.foo is b['foo']
        True
        
        A Bunch is a subclass of dict; it supports all the methods a dict does...
        
        >>> sorted(b.keys())
        ['foo', 'hello']
        
        Including update()...
        
        >>> b.update({ 'ponies': 'are pretty!' }, hello=42)
        >>> print (repr(b))
        Bunch(foo=Bunch(lol=True), hello=42, ponies='are pretty!')
        
        As well as iteration...
        
        >>> [ (k,b[k]) for k in b ]
        [('ponies', 'are pretty!'), ('foo', Bunch(lol=True)), ('hello', 42)]
        
        And "splats".
        
        >>> "The {knights} who say {ni}!".format(**Bunch(knights='lolcats', ni='can haz'))
        'The lolcats who say can haz!'
        
        See unbunchify/Bunch.toDict, bunchify/Bunch.fromDict for notes about conversion.
    """
    
    def __contains__(self, k):
        """ >>> b = Bunch(ponies='are pretty!')
            >>> 'ponies' in b
            True
            >>> 'foo' in b
            False
            >>> b['foo'] = 42
            >>> 'foo' in b
            True
            >>> b.hello = 'hai'
            >>> 'hello' in b
            True
            >>> b[None] = 123
            >>> None in b
            True
            >>> b[False] = 456
            >>> False in b
            True
        """
        try:
            return dict.__contains__(self, k) or hasattr(self, k)
        except:
            return False
    
    # only called if k not found in normal places
    def __getattr__(self, k):
        """ Gets key if it exists, otherwise throws AttributeError.
            
            nb. __getattr__ is only called if key is not found in normal places.
            
            >>> b = Bunch(bar='baz', lol={})
            >>> b.foo
            Traceback (most recent call last):
                ...
            AttributeError: foo
            
            >>> b.bar
            'baz'
            >>> getattr(b, 'bar')
            'baz'
            >>> b['bar']
            'baz'
            
            >>> b.lol is b['lol']
            True
            >>> b.lol is getattr(b, 'lol')
            True
        """
        try:
            # Throws exception if not in prototype chain
            return object.__getattribute__(self, k)
        except AttributeError:
            try:
                return self[k]
            except KeyError:
                raise AttributeError(k)
    
    def __setattr__(self, k, v):
        """ Sets attribute k if it exists, otherwise sets key k. A KeyError
            raised by set-item (only likely if you subclass Bunch) will 
            propagate as an AttributeError instead.
            
            >>> b = Bunch(foo='bar', this_is='useful when subclassing')
            >>> b.values                            #doctest: +ELLIPSIS
            <built-in method values of Bunch object at 0x...>
            >>> b.values = 'uh oh'
            >>> b.values
            'uh oh'
            >>> b['values']
            Traceback (most recent call last):
                ...
            KeyError: 'values'
        """
        try:
            # Throws exception if not in prototype chain
            object.__getattribute__(self, k)
        except AttributeError:
            try:
                self[k] = v
            except:
                raise AttributeError(k)
        else:
            object.__setattr__(self, k, v)
    
    def __delattr__(self, k):
        """ Deletes attribute k if it exists, otherwise deletes key k. A KeyError
            raised by deleting the key--such as when the key is missing--will
            propagate as an AttributeError instead.
            
            >>> b = Bunch(lol=42)
            >>> del b.values
            Traceback (most recent call last):
                ...
            AttributeError: 'Bunch' object attribute 'values' is read-only
            >>> del b.lol
            >>> b.lol
            Traceback (most recent call last):
                ...
            AttributeError: lol
        """
        try:
            # Throws exception if not in prototype chain
            object.__getattribute__(self, k)
        except AttributeError:
            try:
                del self[k]
            except KeyError:
                raise AttributeError(k)
        else:
            object.__delattr__(self, k)
    
    def copy(self):
        """ Makes a shallow copy of the Bunch.
            
            >>> a = Bunch(foo={'bar': 'baz'}, hello=42)
            >>> b = a.copy()
            >>> b
            Bunch(foo={'bar': 'baz'}, hello=42)
            >>> a is b
            False
            >>> a.foo is b.foo
            True
        """
        return self.__class__(self)
    
    def toDict(self, DictClass=dict):
        """ Recursively converts a Bunch back into a dictionary.
            
            >>> b = Bunch(foo=Bunch(lol=True), hello=42, ponies='are pretty!')
            >>> b.toDict() == {'ponies': 'are pretty!', 'foo': {'lol': True}, 'hello': 42}
            True
            
            See unbunchify for more info.
        """
        return unbunchify(self, DictClass)
    
    def __add__(self, other):
        """ Creates a shallow copy of the Bunch, merging in another Mapping (or
            Iterable of key-value pairs).
            
            >>> a = Bunch(foo={}, hello=42)
            >>> a + { 'lol': True }
            Bunch(foo={}, hello=42, lol=True)
            >>> { 'reversed': True } + a
            Bunch(foo={}, hello=42, reversed=True)
            >>> b = a + (('pairs', 'are fine'), ['lol', False])
            >>> b
            Bunch(foo={}, hello=42, lol=False, pairs='are fine')
            >>> a is b
            False
            >>> a.foo is b.foo
            True
        """
        b = self.copy()
        b.update(other)
        return b
    
    __radd__ = __add__
    
    def __iadd__(self, other):
        """ Merges another Mapping (or Iterable of key-value pairs) into this Bunch.
            
            >>> a = Bunch(bar='baz', hello=0)
            >>> foo = { 'lol': True }
            >>> a += { 'hello': 42, 'foo': foo }
            >>> a
            Bunch(bar='baz', foo={'lol': True}, hello=42)
            >>> a.foo is foo
            True
        """
        self.update(other)
        return self
    
    def __repr__(self, _repr_running={}):
        """ Invertible* string-form of a Bunch.
            
            >>> b = Bunch(foo=Bunch(lol=True), hello=42, ponies='are pretty!')
            >>> print (repr(b))
            Bunch(foo=Bunch(lol=True), hello=42, ponies='are pretty!')
            >>> eval(repr(b)) == b
            True
            
            (*) Invertible so long as collection contents are each repr-invertible.
        """
        call_key = id(self), _get_ident()
        if call_key in _repr_running:
            return '...'
        _repr_running[call_key] = 1
        try:
            if not self:
                return '%s()' % (self.__class__.__name__,)
            args = ', '.join( ('%s=%r' % (k, self[k]) for k in sorted(self)) )
            return '%s(%s)' % (self.__class__.__name__, args)
        finally:
            del _repr_running[call_key]
    
    @classmethod
    def fromDict(cls, d):
        """ Recursively transforms a dictionary into a Bunch via copy.
            
            >>> b = Bunch.fromDict({'urmom': {'sez': {'what': 'what'}}})
            >>> b.urmom.sez.what
            'what'
            
            Aliased as ``Bunch.bunchify``.
            
            See ``bunch.bunchify`` for more info.
        """
        return bunchify(d, cls)
    
    bunchify = fromDict
    



# While we could convert abstract types like Mapping or Iterable, I think
# bunchify is more likely to "do what you mean" if it is conservative about
# casting (ex: isinstance(str,Iterable) == True ).
#
# Should you disagree, it is not difficult to duplicate this function with
# more aggressive coercion to suit your own purposes.

def bunchify(it, BunchClass=Bunch):
    """ Recursively transforms a dictionary into a Bunch via copy.
        
        >>> b = bunchify({'urmom': {'sez': {'what': 'what'}}})
        >>> b.urmom.sez.what
        'what'
        
        bunchify can handle intermediary dicts, lists and tuples (as well as
        their subclasses), but ymmv on custom datatypes.
        
        >>> b = bunchify({ 'lol': ('cats', {'hah':'i win again'}), 
        ...         'hello': [{'french':'salut', 'german':'hallo'}] })
        >>> b.hello[0].french
        'salut'
        >>> b.lol[1].hah
        'i win again'
        
        nb. As dicts are not hashable, they cannot be nested in sets/frozensets.
        
        You may customize Mapping conversion by passing a Bunch/dict class as 
        the second parameter.
    """
    if isinstance(it, Mapping):
        return BunchClass( (k, bunchify(v, BunchClass)) for k, v in it.iteritems() )
    elif isinstance(it, (list, tuple)):
        return type(it)( (bunchify(v, BunchClass) for v in it) )
    else:
        return it

def unbunchify(it, DictClass=dict):
    """ Recursively converts a Bunch into a dictionary via copy.
        
        >>> b = Bunch(foo=Bunch(lol=True), hello=42, ponies='are pretty!')
<<<<<<< HEAD
        >>> unbunchify(b)
        {'ponies': 'are pretty!', 'foo': {'lol': True}, 'hello': 42}
        
        unbunchify can handle intermediary dicts, lists and tuples (as well as
=======
        >>> unbunchify(b) == {'ponies': 'are pretty!', 'foo': {'lol': True}, 'hello': 42}
        True
    
        unbunchify will handle intermediary dicts, lists and tuples (as well as
>>>>>>> 48acc2d9
        their subclasses), but ymmv on custom datatypes.
        
        >>> b = Bunch(foo=['bar', Bunch(lol=True)], hello=42, 
        ...         ponies=('are pretty!', Bunch(lies='are trouble!')))
        >>> unbunchify(b) == {'ponies': ('are pretty!', {'lies': 'are trouble!'}),
        ...         'foo': ['bar', {'lol': True}], 'hello': 42}
        True

        nb. As dicts are not hashable, they cannot be nested in sets/frozensets.
        
        You may customize Mapping conversion by passing a dict class as
        the second parameter.
    """
    if isinstance(it, Mapping):
        return DictClass( (k, unbunchify(v, DictClass)) for k, v in it.iteritems() )
    elif isinstance(it, (list, tuple)):
        return type(it)( (unbunchify(v, DictClass) for v in it) )
    else:
        return it


### Serialization

try:
    try:
        import json
    except ImportError:
        import simplejson as json
    
    def toJSON(self, **options):
        """ Serializes this Bunch to JSON. Accepts the same keyword options as ``json.dumps()``.
            
            >>> b = Bunch(foo=Bunch(lol=True), hello=42, ponies='are pretty!')
            >>> json.dumps(b)
            '{"ponies": "are pretty!", "foo": {"lol": true}, "hello": 42}'
            >>> b.toJSON()
            '{"ponies": "are pretty!", "foo": {"lol": true}, "hello": 42}'
        """
        return json.dumps(self, **options)
    
    Bunch.toJSON = toJSON
    
except ImportError:
    pass




try:
    # Attempt to register ourself with PyYAML as a representer
    import yaml
    from yaml.representer import Representer, SafeRepresenter
    
    def from_yaml(loader, node):
        """ PyYAML support for Bunches using the tag ``!bunch`` and ``!bunch.Bunch``.
            
            >>> import yaml
            >>> yaml.load('''
            ... Flow style: !bunch.Bunch { Clark: Evans, Brian: Ingerson, Oren: Ben-Kiki }
            ... Block style: !bunch
            ...   Clark : Evans
            ...   Brian : Ingerson
            ...   Oren  : Ben-Kiki
            ... ''') #doctest: +NORMALIZE_WHITESPACE
            {'Flow style': Bunch(Brian='Ingerson', Clark='Evans', Oren='Ben-Kiki'), 
             'Block style': Bunch(Brian='Ingerson', Clark='Evans', Oren='Ben-Kiki')}
            
            This module registers itself automatically to cover both Bunch and any 
            subclasses. Should you want to customize the representation of a subclass,
            simply register it with PyYAML yourself.
        """
        data = Bunch()
        yield data
        value = loader.construct_mapping(node)
        data.update(value)
    
    
    def to_yaml_safe(dumper, data):
        """ Converts Bunch to a normal mapping node, making it appear as a
            dict in the YAML output.
            
            >>> b = Bunch(foo=['bar', Bunch(lol=True)], hello=42)
            >>> import yaml
            >>> yaml.safe_dump(b, default_flow_style=True)
            '{foo: [bar, {lol: true}], hello: 42}\\n'
        """
        return dumper.represent_dict(data)
    
    def to_yaml(dumper, data):
        """ Converts Bunch to a representation node.
            
            >>> b = Bunch(foo=['bar', Bunch(lol=True)], hello=42)
            >>> import yaml
            >>> yaml.dump(b, default_flow_style=True)
            '!bunch.Bunch {foo: [bar, !bunch.Bunch {lol: true}], hello: 42}\\n'
        """
        return dumper.represent_mapping(u('!bunch.Bunch'), data)
    
    
    yaml.add_constructor(u('!bunch'), from_yaml)
    yaml.add_constructor(u('!bunch.Bunch'), from_yaml)
    
    SafeRepresenter.add_representer(Bunch, to_yaml_safe)
    SafeRepresenter.add_multi_representer(Bunch, to_yaml_safe)
    
    Representer.add_representer(Bunch, to_yaml)
    Representer.add_multi_representer(Bunch, to_yaml)
    
    
    # Instance methods for YAML conversion
    def toYAML(self, **options):
        """ Serializes this Bunch to YAML, using ``yaml.safe_dump()`` if 
            no ``Dumper`` is provided. See the PyYAML documentation for more info.
            
            >>> b = Bunch(foo=['bar', Bunch(lol=True)], hello=42)
            >>> import yaml
            >>> yaml.safe_dump(b, default_flow_style=True)
            '{foo: [bar, {lol: true}], hello: 42}\\n'
            >>> b.toYAML(default_flow_style=True)
            '{foo: [bar, {lol: true}], hello: 42}\\n'
            >>> yaml.dump(b, default_flow_style=True)
            '!bunch.Bunch {foo: [bar, !bunch.Bunch {lol: true}], hello: 42}\\n'
            >>> b.toYAML(Dumper=yaml.Dumper, default_flow_style=True)
            '!bunch.Bunch {foo: [bar, !bunch.Bunch {lol: true}], hello: 42}\\n'
        """
        opts = dict(indent=2, default_flow_style=None)
        opts.update(options)
        if 'Dumper' not in opts:
            return yaml.safe_dump(self, **opts)
        else:
            return yaml.dump(self, **opts)
    
    
    def fromYAML(cls, *args, **kwargs):
        """ Convenience method for loading YAML and getting Bunches.
            
            >>> document = '''
            ... foo:
            ... - bar
            ... - lol: true
            ... hello: 42
            ... '''
            >>> Bunch.fromYAML(document)
            Bunch(foo=['bar', Bunch(lol=True)], hello=42)
            
            Uses ``yaml.load()`` by default; pass ``safe=True`` to use the SafeLoader,
            and/or ``all=True`` to load all documents (returning a list).
            
            >>> documents = '''
            ... ---
            ... - name: Hero
            ...   level: 4
            ...   hp: 34
            ... - name: Goblin
            ...   level: 1
            ...   hp: 8
            ... ---
            ... - name: Orc
            ...   level: 2
            ...   hp: 12
            ... '''
            >>> Bunch.fromYAML(documents, all=True) #doctest: +NORMALIZE_WHITESPACE
            [[Bunch(hp=34, level=4, name='Hero'), Bunch(hp=8, level=1, name='Goblin')],
              [Bunch(hp=12, level=2, name='Orc')]]
            
            All other options are passed to PyYAML, so you can still specify a
            custom loader with ``Bunch.fromYAML(data, Loader=CustomLoader)``.
        """
        method_name = 'load'
        if kwargs.pop('safe', False) and 'Loader' not in kwargs:
            method_name = 'safe_load'
        
        if kwargs.pop('all', False):
            data = list(getattr(yaml, method_name+'_all')(*args, **kwargs))
        else:
            data = getattr(yaml, method_name)(*args, **kwargs)
        return bunchify(data, cls)
    
    Bunch.toYAML = toYAML
    Bunch.fromYAML = classmethod(fromYAML)
    
except ImportError:
    pass


if __name__ == "__main__":
    import doctest
    doctest.testmod()
<|MERGE_RESOLUTION|>--- conflicted
+++ resolved
@@ -26,7 +26,6 @@
 VERSION = tuple(map(int, __version__.split('.')))
 
 __all__ = ('Bunch', 'bunchify', 'unbunchify',)
-<<<<<<< HEAD
 
 from collections import Mapping, Iterator
 try:
@@ -34,15 +33,6 @@
 except ImportError:
     from dummy_thread import get_ident as _get_ident
 
-=======
-
-from collections import Mapping, Iterator
-try:
-    from thread import get_ident as _get_ident
-except ImportError:
-    from dummy_thread import get_ident as _get_ident
-
->>>>>>> 48acc2d9
 from bunch.python3_compat import u, iteritems, iterkeys
 
 class Bunch(dict):
@@ -340,17 +330,10 @@
     """ Recursively converts a Bunch into a dictionary via copy.
         
         >>> b = Bunch(foo=Bunch(lol=True), hello=42, ponies='are pretty!')
-<<<<<<< HEAD
-        >>> unbunchify(b)
-        {'ponies': 'are pretty!', 'foo': {'lol': True}, 'hello': 42}
-        
-        unbunchify can handle intermediary dicts, lists and tuples (as well as
-=======
         >>> unbunchify(b) == {'ponies': 'are pretty!', 'foo': {'lol': True}, 'hello': 42}
         True
     
         unbunchify will handle intermediary dicts, lists and tuples (as well as
->>>>>>> 48acc2d9
         their subclasses), but ymmv on custom datatypes.
         
         >>> b = Bunch(foo=['bar', Bunch(lol=True)], hello=42, 
