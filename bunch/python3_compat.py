import sys

<<<<<<< HEAD
_IS_PYTHON_3 = (platform.python_version() >= '3')
=======
_IS_PYTHON_3 = (sys.version_info >= (3,))
>>>>>>> 62eac3b0

identity = lambda x : x

# u('string') replaces the forwards-incompatible u'string'
if _IS_PYTHON_3:
    u = identity
else:
    import codecs
    def u(string):
        return codecs.unicode_escape_decode(string)[0]

# dict.iteritems(), dict.iterkeys() is also incompatible
if _IS_PYTHON_3:
    iteritems = dict.items
    iterkeys  = dict.keys
else:
    iteritems = dict.iteritems
    iterkeys = dict.iterkeys
<|MERGE_RESOLUTION|>--- conflicted
+++ resolved
@@ -1,10 +1,6 @@
 import sys
 
-<<<<<<< HEAD
-_IS_PYTHON_3 = (platform.python_version() >= '3')
-=======
 _IS_PYTHON_3 = (sys.version_info >= (3,))
->>>>>>> 62eac3b0
 
 identity = lambda x : x
 
